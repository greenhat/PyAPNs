--- conflicted
+++ resolved
@@ -28,18 +28,6 @@
 from socket import socket, AF_INET, SOCK_STREAM
 from struct import pack, unpack
 
-<<<<<<< HEAD
-try:
-    from ssl import wrap_socket
-except ImportError:
-    from socket import ssl as wrap_socket
-
-try:
-    import json
-except ImportError:
-    import simplejson as json
-
-=======
 import select
 import ssl
 import json
@@ -95,7 +83,7 @@
 
 FEEDBACK_FORMAT_LENGTH = 38 # struct.calcsize(FEEDBACK_FORMAT)
 TOKEN_LENGTH = 32
->>>>>>> 2f17f043
+
 MAX_PAYLOAD_LENGTH = 256
 
 class APNs(object):
@@ -155,9 +143,6 @@
         # Establish an SSL connection
         self._socket = socket(AF_INET, SOCK_STREAM)
         self._socket.connect((self.server, self.port))
-<<<<<<< HEAD
-        self._ssl = wrap_socket(self._socket, self.key_file, self.cert_file)
-=======
         if self.enhanced:
             self._socket.setblocking(0)
             self._ssl = ssl.wrap_socket(self._socket, self.key_file, self.cert_file,
@@ -175,7 +160,6 @@
                         raise
         else:
             self._ssl = ssl.wrap_socket(self._socket, self.key_file, self.cert_file)
->>>>>>> 2f17f043
 
     def _disconnect(self):
         if self._socket:
@@ -380,6 +364,7 @@
         in enhanced mode, send_notification may return error response from APNs if any
         """
         if self.enhanced:
-            return self.write(self._get_enhanced_notification(token_hex, payload, identifier, expiry))
+            return self.write(self._get_enhanced_notification(token_hex, payload, identifier,
+                                                              expiry))
         else:
             self.write(self._get_notification(token_hex, payload))